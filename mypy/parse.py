--- conflicted
+++ resolved
@@ -24,12 +24,8 @@
     DictExpr, SetExpr, NameExpr, IntExpr, StrExpr, BytesExpr, UnicodeExpr,
     FloatExpr, CallExpr, SuperExpr, MemberExpr, IndexExpr, SliceExpr, OpExpr,
     UnaryExpr, FuncExpr, TypeApplication, PrintStmt, ImportBase, ComparisonExpr,
-<<<<<<< HEAD
-    StarExpr, YieldFromStmt, YieldFromExpr, DictionaryComprehension,
+    StarExpr, YieldFromStmt, YieldFromExpr, NonlocalDecl,DictionaryComprehension,
     SetComprehension
-=======
-    StarExpr, YieldFromStmt, YieldFromExpr, NonlocalDecl
->>>>>>> ed32d9a4
 )
 from mypy import nodes
 from mypy import noderepr
